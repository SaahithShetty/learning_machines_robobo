FROM ros:noetic

<<<<<<< HEAD
# Properly update the ROS keys by using curl to get the new key
RUN apt-get update && apt-get install -y curl && \
    curl -s https://raw.githubusercontent.com/ros/rosdistro/master/ros.key | apt-key add - && \
    apt-get clean

=======
>>>>>>> 62e87144
# These are some extra dependencies we need to use the Robobo, don't worry about it.
RUN apt-get update -y && apt-get install ffmpeg libsm6 libxext6 ros-noetic-opencv-apps dos2unix -y && rm -rf /var/lib/apt/lists/*

# Install CURL, as we need it for debugging.
# Add anything you want to also have available here.
RUN apt-get -y update && apt-get install -y curl && rm -rf /var/lib/apt/lists/*

# Set the working directory to something other than the root.
WORKDIR /root/catkin_ws

# Copy the stuff over and compile it.
# The main thing that's important is the setup.bash file. The catkin_ws stuff makes some commands available, but, as a student, you shouldn't worry about it.
COPY ./catkin_ws .
COPY ./scripts/setup.bash ./setup.bash

# Convert the line endings for the Windows users,
# calling `dos2unix` on all files ending in `.py` or `.bash`
RUN find . -type f \( -name '*.py' -o -name '*.bash' \) -exec 'dos2unix' -l -- '{}' \; && apt-get --purge remove -y dos2unix && rm -rf /var/lib/apt/lists/*

# Compile the ROS code.
RUN bash -c "source /opt/ros/noetic/setup.bash && catkin_make"

# Load everything in the bashrc to make sure all commands are available and evoirement variables are set.
RUN echo 'source /opt/ros/noetic/setup.bash' >> /root/.bashrc
RUN echo 'source /root/catkin_ws/devel/setup.bash' >> /root/.bashrc
RUN echo 'source /root/catkin_ws/setup.bash' >> /root/.bashrc<|MERGE_RESOLUTION|>--- conflicted
+++ resolved
@@ -1,13 +1,5 @@
 FROM ros:noetic
 
-<<<<<<< HEAD
-# Properly update the ROS keys by using curl to get the new key
-RUN apt-get update && apt-get install -y curl && \
-    curl -s https://raw.githubusercontent.com/ros/rosdistro/master/ros.key | apt-key add - && \
-    apt-get clean
-
-=======
->>>>>>> 62e87144
 # These are some extra dependencies we need to use the Robobo, don't worry about it.
 RUN apt-get update -y && apt-get install ffmpeg libsm6 libxext6 ros-noetic-opencv-apps dos2unix -y && rm -rf /var/lib/apt/lists/*
 
