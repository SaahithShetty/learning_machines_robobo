--- conflicted
+++ resolved
@@ -5,18 +5,6 @@
 EXPOSE 45100
 EXPOSE 45101
 
-<<<<<<< HEAD
-# Fix ROS GPG key issue - complete repository rebuild
-RUN apt-get update -y || true && \
-    apt-get install -y curl gnupg lsb-release && \
-    rm -f /etc/apt/sources.list.d/ros*.list && \
-    curl -sSL https://raw.githubusercontent.com/ros/rosdistro/master/ros.key | gpg --dearmor -o /usr/share/keyrings/ros-archive-keyring.gpg && \
-    echo "deb [signed-by=/usr/share/keyrings/ros-archive-keyring.gpg] http://packages.ros.org/ros/ubuntu $(lsb_release -cs) main" > /etc/apt/sources.list.d/ros-latest.list && \
-    apt-get update -y && \
-    rm -rf /var/lib/apt/lists/*
-
-=======
->>>>>>> 62e87144
 RUN apt-get update -y && apt-get install -y python3 python3-pip git && rm -rf /var/lib/apt/lists/*
 
 # Install dependencies.
